import React, { useState, useEffect } from 'react';
import { Link, useNavigate } from 'react-router-dom';
import api from '../utils/axios';
import { useAuth } from '../context/AuthContext';
import useDocumentTitle from '../hooks/useDocumentTitle';
import TimelineComponent from './TimelineComponent';
import { Trophy, Users, ChevronRight, Calendar, AlertCircle, Check, Clock, AlertTriangle, Plus, Zap, BarChart3, Star } from 'lucide-react';
import LoadingScreen from './elements/LoadingScreen';

const LeagueCard = ({ league }) => {
  const navigate = useNavigate();
  
  // Check if season is upcoming
  const isUpcomingSeason = league.season?.status === "UPCOMING";
  
  // Format start date if available
  const formatDate = (dateString) => {
    if (!dateString) return '';
    const date = new Date(dateString);
    return new Intl.DateTimeFormat('en-US', { 
      month: 'short', 
      day: 'numeric',
      year: 'numeric'
    }).format(date);
  };
  
  // Calculate days until season starts
  const getDaysUntilStart = () => {
    if (!league.season?.start_date) return null;
    const today = new Date();
    const startDate = new Date(league.season.start_date);
    const diffTime = startDate - today;
    const diffDays = Math.ceil(diffTime / (1000 * 60 * 60 * 24));
    return diffDays;
  };
  
  const daysUntilStart = getDaysUntilStart();
  
  // If season is upcoming, show pre-season card
  if (isUpcomingSeason) {
    return (
      <div 
        className="lg-glass-secondary lg-rounded-lg overflow-hidden transition-all duration-300 hover:scale-[1.02] cursor-pointer group lg-shine"
        onClick={() => navigate(`/leagues/${league.id}`)}
      >
        <div className="relative z-10 p-6">
          {/* League Header */}
          <div className="flex items-start justify-between mb-4">
            <div className="flex-1">
              <h3 className="text-xl font-bold text-slate-900 dark:text-white mb-2 group-hover:text-primary-600 dark:group-hover:text-primary-300 transition-colors font-caption">
                {league.name}
              </h3>
              
              {/* Season Badge */}
              <div className="flex items-center mb-3">
                <span className="text-sm text-slate-600 dark:text-slate-300 mr-3">
                  {league.season?.name || 'No season'}
                </span>
                <div className="lg-badge lg-badge-primary lg-pulse">
                  <div className="w-2 h-2 bg-blue-500 dark:bg-blue-400 rounded-full mr-2"></div>
                  <span className="text-xs font-medium">Upcoming</span>
                </div>
              </div>
            </div>
            
            <div className="opacity-0 group-hover:opacity-100 transition-opacity duration-300">
              <ChevronRight className="h-5 w-5 text-primary-600 dark:text-primary-400" />
            </div>
          </div>
          
          {/* Squad Info */}
          {league.my_squad ? (
            <div className="space-y-4">
              <div className="flex items-center">
                <div 
                  className="h-1 w-8 rounded-md mr-3"
                  style={{ backgroundColor: league.my_squad.color }}
                />
                <span className="font-medium text-slate-900 dark:text-white font-caption">
                  {league.my_squad.name}
                </span>
              </div>
              
              {/* Season Status */}
              <div className="lg-glass-tertiary lg-rounded-md p-4">
                <div className="flex items-start">
                  <Calendar className="h-5 w-5 text-primary-600 dark:text-primary-400 mr-3 mt-0.5 flex-shrink-0" />
                  <div>
                    <p className="text-sm font-medium text-primary-700 dark:text-primary-300">
                      Season starts Mar 22, 2025
                    </p>
                    {daysUntilStart !== null && (
                      <p className="text-xs text-slate-600 dark:text-slate-400 mt-1">
                        Less than a day to go!
                      </p>
                    )}
                  </div>
                </div>
              </div>
              
              {/* Draft Status */}
              <div className={`lg-glass-tertiary lg-rounded-md p-4 ${
                league.draft_completed ? 'border-green-400/20' : 'border-amber-400/20'
              }`}>
                <div className="flex items-start">
                  {league.draft_completed ? (
                    <Check className="h-5 w-5 text-green-500 dark:text-green-400 mr-3 mt-0.5 flex-shrink-0" />
                  ) : (
                    <AlertCircle className="h-5 w-5 text-amber-500 dark:text-amber-400 mr-3 mt-0.5 flex-shrink-0" />
                  )}
                  <div>
                    <p className={`text-sm font-medium ${
                      league.draft_completed ? 'text-green-700 dark:text-green-300' : 'text-amber-700 dark:text-amber-300'
                    }`}>
                      {league.draft_completed ? "Draft completed" : "Draft pending"}
                    </p>
                    <p className="text-xs text-slate-600 dark:text-slate-400 mt-1">
                      {league.draft_completed ? 
                        "Finalize your team before the season starts" : 
                        "Make sure to rank your players before the draft closes"}
                    </p>
                  </div>
                </div>
              </div>
            </div>
          ) : (
            <div className="lg-glass-tertiary lg-rounded-md p-4">
              <p className="text-slate-600 dark:text-slate-400 italic text-sm">
                You haven't joined this league yet
              </p>
            </div>
          )}
        </div>
        
        {/* Footer */}
        <div className="lg-glass-tertiary rounded-t-none px-6 py-4 flex justify-between items-center">
          <div className="flex items-center">
            <Users className="h-4 w-4 text-slate-600 dark:text-slate-400 mr-2" />
            <span className="text-xs text-slate-600 dark:text-slate-400">
              {league.squads_count}/{league.max_teams} Squads
            </span>
          </div>
          <ChevronRight className="h-4 w-4 text-slate-500 dark:text-slate-500" />
        </div>
      </div>
    );
  }
  
  // Get sorted squads for active seasons
  const sortedSquads = league.squads 
    ? [...league.squads].sort((a, b) => b.total_points - a.total_points)
    : [];
    
  // Get position in the league
  const userPosition = league.my_squad && sortedSquads.length > 0
    ? sortedSquads.findIndex(squad => squad.id === league.my_squad?.id) + 1
    : '-';
  
  // Check if user is in first place
  const isUserLeading = userPosition === 1;
  
  // Get runner-up or leader info
  let secondPlaceOrLeaderInfo = null;
  
  if (sortedSquads.length > 0) {
    if (isUserLeading && sortedSquads.length > 1) {
      secondPlaceOrLeaderInfo = sortedSquads[1];
    } else if (sortedSquads.length > 0) {
      secondPlaceOrLeaderInfo = sortedSquads[0];
    }
  }
  
  // Regular season card (active season)
  return (
    <div 
      className="lg-glass-secondary lg-rounded-lg overflow-hidden transition-all duration-300 hover:scale-[1.02] cursor-pointer group lg-shine"
      onClick={() => navigate(`/leagues/${league.id}`)}
    >
      <div className="relative z-10 p-6">
        {/* League Header */}
        <div className="flex items-start justify-between mb-4">
          <div className="flex-1">
            <h3 className="text-xl font-bold text-slate-900 dark:text-white mb-2 group-hover:text-primary-600 dark:group-hover:text-primary-300 transition-colors font-caption">
              {league.name}
            </h3>
            
            {/* Season Info */}
            <div className="flex items-center">
              <div className="w-2 h-2 bg-primary-500 dark:bg-primary-400 rounded-full mr-2"></div>
              <p className="text-sm text-slate-600 dark:text-slate-300 font-medium">
                {league.season?.name || 'No season'}
              </p>
            </div>
          </div>
          
          <div className="opacity-0 group-hover:opacity-100 transition-opacity duration-300">
            <ChevronRight className="h-5 w-5 text-primary-600 dark:text-primary-400" />
          </div>
        </div>
        
        {/* Squad Info */}
        {league.my_squad ? (
          <div className="space-y-4">
            <div className="flex items-center">
              <div 
                className="h-1 w-8 rounded-md mr-3"
                style={{ backgroundColor: league.my_squad.color }}
              />
              <span className="font-medium text-slate-900 dark:text-white font-caption">
                {league.my_squad.name}
              </span>
            </div>
            
            {/* Position and Points */}
            <div className="flex items-center justify-between">
              <div className="flex items-center gap-6">
                <div className="flex flex-col">
                  {isUserLeading ? (
                    <>
<<<<<<< HEAD
                      <span className="text-xs text-amber-600 dark:text-amber-400 font-medium">{league.season.status == "ONGOING" ? 'LEADING' : league.season.status == 'COMPLETED' ? 'WINNER' : ''}</span>
=======
                      <span className="text-xs text-yellow-600 dark:text-yellow-400 font-medium">WINNER</span>
>>>>>>> 7d64beca
                      <div className="flex items-center">
                        <Trophy className="h-4 w-4 text-amber-500 dark:text-amber-400 mr-2" />
                        <span className="font-bold text-amber-600 dark:text-amber-400 font-caption">
                          1
                          <span className="text-xs font-normal text-slate-600 dark:text-slate-400 ml-1">
                            of {league.squads_count}
                          </span>
                        </span>
                      </div>
                    </>
                  ) : (
                    <>
                      <span className="text-xs text-slate-600 dark:text-slate-400">Position</span>
                      <span className="font-bold text-slate-900 dark:text-white font-caption">
                        {userPosition}
                        <span className="text-xs font-normal text-slate-600 dark:text-slate-400 ml-1">
                          of {league.squads_count}
                        </span>
                      </span>
                    </>
                  )}
                </div>
                
                <div className="flex flex-col">
                  <span className="text-xs text-slate-600 dark:text-slate-400">Points</span>
                  <span className="font-bold text-slate-900 dark:text-white font-caption">
                    {league.my_squad.total_points || 0}
                  </span>
                </div>
              </div>
            </div>
          </div>
        ) : (
          <div className="lg-glass-tertiary lg-rounded-md p-4">
            <p className="text-slate-600 dark:text-slate-400 italic text-sm">
              You haven't joined this league yet
            </p>
          </div>
        )}
        
        {/* Leader or Runner-up Info */}
        {secondPlaceOrLeaderInfo && (
          <div className="pt-4 mt-4 border-t border-slate-300/30 dark:border-white/10">
            <div className="flex items-center justify-between">
              <div className="flex items-center">
                {isUserLeading ? (
                  <span className="text-xs text-slate-600 dark:text-slate-400">
                    2nd Place:
                  </span>
                ) : (
                  <>
<<<<<<< HEAD
                    <Trophy className="h-4 w-4 text-amber-500 dark:text-amber-400 mr-2" />
                    <span className="text-xs text-slate-600 dark:text-slate-400">
                      {league.season.status == "ONGOING" ? 'Leading' : league.season.status == 'COMPLETED' ? 'Winner' : ''}:
=======
                    <Trophy className="h-4 w-4 text-yellow-500 mr-2" />
                    <span className="text-xs text-neutral-500 dark:text-neutral-400">
                      Winner:
>>>>>>> 7d64beca
                    </span>
                  </>
                )}
              </div>
              <div className="flex items-center">
                <div 
                  className="h-3 w-1 rounded-md mr-2"
                  style={{ backgroundColor: secondPlaceOrLeaderInfo.color }}
                />
                <span className="text-sm font-medium text-slate-900 dark:text-white mr-3 font-caption">
                  {secondPlaceOrLeaderInfo.name}
                </span>
                <span className="text-xs text-slate-600 dark:text-slate-400">
                  {secondPlaceOrLeaderInfo.total_points || 0} pts
                </span>
              </div>
            </div>
          </div>
        )}
      </div>
      
      {/* Footer */}
      <div className="lg-glass-tertiary rounded-t-none px-6 py-4 flex justify-between items-center">
        <div className="flex items-center">
          <Users className="h-4 w-4 text-slate-600 dark:text-slate-400 mr-2" />
          <span className="text-xs text-slate-600 dark:text-slate-400">
            {league.squads_count}/{league.max_teams} Squads
          </span>
        </div>
        <ChevronRight className="h-4 w-4 text-slate-500 dark:text-slate-500" />
      </div>
    </div>
  );
};

const UserDashboard = () => {
  const { user } = useAuth();
  const [leagues, setLeagues] = useState([]);
  const [loading, setLoading] = useState(true);
  const [error, setError] = useState(null);
  const [seasonFilter, setSeasonFilter] = useState('ONGOING'); // 'ONGOING' | 'UPCOMING' | 'COMPLETED'

  // Set document title for dashboard
  useDocumentTitle('Home');

  useEffect(() => {
    fetchLeagues();
  }, []);

  const fetchLeagues = async () => {
    try {
      const response = await api.get('/leagues/my_leagues/');
      console.log('Leagues:', response.data);
      setLeagues(response.data);
      setLoading(false);
    } catch (error) {
      console.error('Error fetching leagues:', error);
      setError('Failed to fetch leagues');
      setLoading(false);
    }
  };

  // Group leagues by season status
  const ongoingLeagues = leagues.filter(l => l.season?.status === "ONGOING");
  const upcomingLeagues = leagues.filter(l => l.season?.status === "UPCOMING");
  const completedLeagues = leagues.filter(l => l.season?.status === "COMPLETED");

  // Filtered leagues for current tab
  let filteredLeagues = [];
  if (seasonFilter === 'ONGOING') filteredLeagues = ongoingLeagues;
  if (seasonFilter === 'UPCOMING') filteredLeagues = upcomingLeagues;
  if (seasonFilter === 'COMPLETED') filteredLeagues = completedLeagues;

  if (loading) {
    return <LoadingScreen message="Loading your leagues..." />;
  }

  return (
    <div className="min-h-screen relative overflow-hidden bg-gradient-to-br from-slate-50 via-white to-slate-100 dark:from-slate-900 dark:via-slate-800 dark:to-slate-900">
      {/* Dynamic Background */}
      <div className="absolute inset-0">
        {/* Floating Glass Orbs */}
        <div className="absolute top-1/4 left-1/6 w-64 h-64 rounded-full bg-gradient-to-br from-primary-400/8 to-primary-600/8 dark:from-primary-400/15 dark:to-primary-600/15 lg-float"></div>
        <div className="absolute bottom-1/3 right-1/5 w-48 h-48 rounded-full bg-gradient-to-tr from-blue-400/5 to-primary-500/5 dark:from-blue-400/10 dark:to-primary-500/10 lg-float" style={{animationDelay: '3s'}}></div>
        <div className="absolute top-1/2 right-1/3 w-32 h-32 rounded-full bg-gradient-to-bl from-primary-300/4 to-primary-700/4 dark:from-primary-300/8 dark:to-primary-700/8 lg-float" style={{animationDelay: '6s'}}></div>
        
        {/* Subtle grid pattern */}
        <div 
          className="absolute inset-0 opacity-[0.02] dark:opacity-[0.03]" 
          style={{
            backgroundImage: `radial-gradient(circle at 1px 1px, rgba(31,190,221,0.2) 1px, transparent 0)`,
            backgroundSize: '60px 60px'
          }}
        ></div>
      </div>

      {/* Main Content */}
      <div className="relative z-10 container mx-auto px-6 py-8">
        
        {/* Header Section */}
        <div className="mb-12">
          <div className="lg-glass lg-rounded-lg relative overflow-hidden lg-glow">
            <div className="lg-shine absolute inset-0 lg-rounded-lg"></div>
            
            <div className="relative z-10 p-4">
              <div className="flex flex-col sm:flex-row sm:justify-between sm:items-center gap-6">
                <div className="flex-1">
                  <h1 className="text-3xl md:text-3xl font-bold text-slate-900 dark:text-white font-caption">
                    Welcome back, <span className="text-primary-600 dark:text-primary-400">{user?.first_name}</span>
                  </h1>
                  
                  {/* Quick Stats */}
                  {/* <div className="flex flex-wrap gap-4">
                    <div className="lg-badge lg-rounded-sm px-4 py-2 flex items-center">
                      <Users className="w-4 h-4 text-primary-600 dark:text-primary-400 mr-2" />
                      <span className="text-sm font-medium text-slate-900 dark:text-white">{leagues.length} Active League{leagues.length !== 1 ? 's' : ''}</span>
                    </div>
                  </div> */}
                </div>
                
                {/* Action Buttons */}
                <div className="flex flex-col sm:flex-row gap-3">
                  <Link
                    to="/leagues/join"
                    className="lg-button lg-rounded-md px-6 py-3 font-semibold text-white group transition-all duration-300"
                  >
                    <div className="flex items-center justify-center">
                      {/* <Plus className="w-5 h-5 mr-2" /> */}
                      Join League
                      <ChevronRight className="w-5 h-5 ml-2 group-hover:translate-x-1 transition-transform" />
                    </div>
                  </Link>
                  <Link
                    to="/leagues/create"
                    className="lg-button-secondary lg-rounded-md px-6 py-3 font-semibold group transition-all duration-300"
                  >
                    <div className="flex items-center justify-center">
                      {/* <Plus className="w-5 h-5 mr-2" /> */}
                      Create League
                      <ChevronRight className="w-5 h-5 ml-2 group-hover:translate-x-1 transition-transform" />
                    </div>
                  </Link>
                </div>
              </div>
            </div>
          </div>
        </div>

        {/* Error Display */}
        {error && (
          <div className="lg-alert lg-glass-danger mb-8">
            <AlertCircle className="lg-alert-icon" />
            <span className="text-sm font-medium">{error}</span>
          </div>
        )}

        {/* Leagues Section */}
        {leagues.length === 0 ? (
          <div className="lg-glass lg-rounded-lg text-center py-16 lg-glow">
            <div className="lg-shine absolute inset-0 lg-rounded-lg"></div>
            
            <div className="relative z-10">
              <div className="lg-glass-secondary lg-rounded-lg w-20 h-20 mx-auto mb-6 flex items-center justify-center">
                <Trophy className="w-10 h-10 text-primary-600 dark:text-primary-400" />
              </div>
              
              <h2 className="text-2xl font-bold text-slate-900 dark:text-white mb-4 font-caption">
                Your Fantasy Journey Awaits
              </h2>
              <p className="text-slate-600 dark:text-slate-300 text-lg mb-8 max-w-md mx-auto">
                Join your first league to experience draft-based fantasy cricket like never before.
              </p>
              
              {/* Feature highlights */}
              <div className="grid grid-cols-1 sm:grid-cols-3 gap-6 max-w-2xl mx-auto mb-8">
                {[
                  { icon: Users, title: "Draft & Trade", desc: "Build your squad strategically" },
                  { icon: BarChart3, title: "Core Squad Roles", desc: "Boost player performance" },
                  { icon: Star, title: "Season-Long", desc: "Compete all season long" }
                ].map((feature, index) => (
                  <div key={index} className="lg-glass-tertiary lg-rounded-md p-4 text-center">
                    <feature.icon className="w-6 h-6 text-primary-600 dark:text-primary-400 mx-auto mb-2" />
                    <h3 className="font-semibold text-slate-900 dark:text-white text-sm mb-1">{feature.title}</h3>
                    <p className="text-xs text-slate-600 dark:text-slate-400">{feature.desc}</p>
                  </div>
                ))}
              </div>
              
              <div className="flex flex-col sm:flex-row gap-3 justify-center items-center">
                <Link
                  to="/leagues/join"
                  className="lg-button lg-rounded-md px-8 py-4 font-semibold text-white inline-flex items-center group"
                >
                  <Plus className="w-5 h-5 mr-2" />
                  Join Your First League
                  <ChevronRight className="w-5 h-5 ml-2 group-hover:translate-x-1 transition-transform" />
                </Link>
                <Link
                  to="/leagues/create"
                  className="lg-button-secondary lg-rounded-md px-8 py-4 font-semibold inline-flex items-center group"
                >
                  <Plus className="w-5 h-5 mr-2" />
                  Create League
                  <ChevronRight className="w-5 h-5 ml-2 group-hover:translate-x-1 transition-transform" />
                </Link>
              </div>
            </div>
          </div>
        ) : (
          <div>
            <div className="flex flex-col sm:flex-row sm:justify-between mb-8 min-w-0 space-y-2 sm:space-y-0">
              <h2 className="text-2xl font-bold text-slate-900 dark:text-white font-caption">
                My Leagues
              </h2>
              {/* Pill Filter Bar: below on mobile, right on desktop */}
              <div className="flex space-x-2 flex-nowrap overflow-x-auto -mx-1.5 px-1.5 w-full sm:w-auto">
                <button
                  onClick={() => setSeasonFilter('ONGOING')}
                  className={`px-3 py-1.5 text-sm lg-rounded-md transition-all duration-200 ${
                    seasonFilter === 'ONGOING'
                      ? 'lg-glass-primary text-primary-700 dark:text-primary-300 font-medium'
                      : 'lg-glass-tertiary text-slate-700 dark:text-slate-300 hover:bg-white/40 dark:hover:bg-white/10'
                  }`}
                >
                  Ongoing
                  <span className="ml-2 text-xs font-normal">{ongoingLeagues.length}</span>
                </button>
                <button
                  onClick={() => setSeasonFilter('UPCOMING')}
                  className={`px-3 py-1.5 text-sm lg-rounded-md transition-all duration-200 ${
                    seasonFilter === 'UPCOMING'
                      ? 'lg-glass-primary text-blue-700 dark:text-blue-300 font-medium'
                      : 'lg-glass-tertiary text-slate-700 dark:text-slate-300 hover:bg-white/40 dark:hover:bg-white/10'
                  }`}
                >
                  Upcoming
                  <span className="ml-2 text-xs font-normal">{upcomingLeagues.length}</span>
                </button>
                <button
                  onClick={() => setSeasonFilter('COMPLETED')}
                  className={`px-3 py-1.5 text-sm lg-rounded-md transition-all duration-200 ${
                    seasonFilter === 'COMPLETED'
                      ? 'lg-glass-primary text-slate-700 dark:text-slate-200 font-medium'
                      : 'lg-glass-tertiary text-slate-700 dark:text-slate-300 hover:bg-white/40 dark:hover:bg-white/10'
                  }`}
                >
                  Completed
                  <span className="ml-2 text-xs font-normal">{completedLeagues.length}</span>
                </button>
              </div>
            </div>
            {/* Filtered Leagues */}
            {filteredLeagues.length === 0 ? (
              <div className="grid grid-cols-1 md:grid-cols-2 lg:grid-cols-3 gap-6">
                <div className="lg-glass-tertiary lg-rounded-lg px-8 py-10 flex flex-col items-center justify-center shadow-lg min-h-[260px] min-w-0 w-full md:w-auto md:min-w-[320px] text-center self-start mt-0 md:mt-0">
                  <div className="mb-6">
                    {seasonFilter === 'ONGOING' && (
                      <Trophy className="w-12 h-12 text-primary-400 dark:text-primary-300 opacity-80" />
                    )}
                    {seasonFilter === 'UPCOMING' && (
                      <Calendar className="w-12 h-12 text-blue-400 dark:text-blue-300 opacity-80" />
                    )}
                    {seasonFilter === 'COMPLETED' && (
                      <Check className="w-12 h-12 text-green-400 dark:text-green-300 opacity-80" />
                    )}
                  </div>
                  <div>
                    <h3 className="text-lg font-bold text-slate-900 dark:text-white mb-2 font-caption">
                      {seasonFilter === 'ONGOING' && "No Ongoing Leagues"}
                      {seasonFilter === 'UPCOMING' && "No Upcoming Seasons"}
                      {seasonFilter === 'COMPLETED' && "No Completed Seasons"}
                    </h3>
                    <p className="text-slate-600 dark:text-slate-400 text-base max-w-xs mx-auto mb-6">
                      {seasonFilter === 'ONGOING' && "You are not participating in any ongoing seasons. Join or create a league to get started!"}
                      {seasonFilter === 'UPCOMING' && "There are no upcoming seasons for your leagues. Check back soon or join a new league!"}
                      {seasonFilter === 'COMPLETED' && "You haven't completed any seasons yet. Play through a season to see your results here!"}
                    </p>
                  </div>
                </div>
              </div>
            ) : (
              <div className="grid grid-cols-1 md:grid-cols-2 lg:grid-cols-3 gap-6">
                {filteredLeagues.map(league => (
                  <LeagueCard key={league.id} league={league} />
                ))}
              </div>
            )}
          </div>
        )}
      </div>
    </div>
  );
};

export default UserDashboard;<|MERGE_RESOLUTION|>--- conflicted
+++ resolved
@@ -217,11 +217,7 @@
                 <div className="flex flex-col">
                   {isUserLeading ? (
                     <>
-<<<<<<< HEAD
                       <span className="text-xs text-amber-600 dark:text-amber-400 font-medium">{league.season.status == "ONGOING" ? 'LEADING' : league.season.status == 'COMPLETED' ? 'WINNER' : ''}</span>
-=======
-                      <span className="text-xs text-yellow-600 dark:text-yellow-400 font-medium">WINNER</span>
->>>>>>> 7d64beca
                       <div className="flex items-center">
                         <Trophy className="h-4 w-4 text-amber-500 dark:text-amber-400 mr-2" />
                         <span className="font-bold text-amber-600 dark:text-amber-400 font-caption">
@@ -273,15 +269,10 @@
                   </span>
                 ) : (
                   <>
-<<<<<<< HEAD
                     <Trophy className="h-4 w-4 text-amber-500 dark:text-amber-400 mr-2" />
                     <span className="text-xs text-slate-600 dark:text-slate-400">
                       {league.season.status == "ONGOING" ? 'Leading' : league.season.status == 'COMPLETED' ? 'Winner' : ''}:
-=======
-                    <Trophy className="h-4 w-4 text-yellow-500 mr-2" />
-                    <span className="text-xs text-neutral-500 dark:text-neutral-400">
-                      Winner:
->>>>>>> 7d64beca
+
                     </span>
                   </>
                 )}
